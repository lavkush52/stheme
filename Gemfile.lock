--- conflicted
+++ resolved
@@ -1,11 +1,7 @@
 PATH
   remote: .
   specs:
-<<<<<<< HEAD
     shopify-cli (1.13.1)
-=======
-    shopify-cli (1.12.0)
->>>>>>> 2857f850
       listen (~> 3.5)
       theme-check (~> 0.10)
 
@@ -38,12 +34,8 @@
       minitest (>= 5.0)
       ruby-progressbar
     mocha (1.11.2)
-<<<<<<< HEAD
-    nokogiri (1.11.7-x86_64-darwin)
-=======
     nokogiri (1.11.7)
       mini_portile2 (~> 2.5.0)
->>>>>>> 2857f850
       racc (~> 1.4)
     nokogumbo (2.0.5)
       nokogiri (~> 1.8, >= 1.8.4)
