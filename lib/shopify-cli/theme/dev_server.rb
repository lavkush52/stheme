# frozen_string_literal: true
require_relative "dev_server/config"
require_relative "dev_server/hot_reload"
require_relative "dev_server/ignore_filter"
require_relative "dev_server/header_hash"
require_relative "dev_server/local_assets"
require_relative "dev_server/mime_type"
require_relative "dev_server/proxy"
require_relative "dev_server/sse"
require_relative "dev_server/theme"
require_relative "dev_server/uploader"
require_relative "dev_server/watcher"
require_relative "dev_server/web_server"
require_relative "dev_server/certificate_manager"

require "pathname"

module ShopifyCli
  module Theme
    module DevServer
      class << self
        attr_accessor :ctx

        def start(ctx, root, silent: false, port: 9292, env: "development")
          @ctx = ctx
          config = Config.from_path(root, environment: env)
          theme = Theme.new(ctx, config)
          watcher = Watcher.new(ctx, theme)

          # Setup the middleware stack. Mimics Rack::Builder / config.ru, but in reverse order
          @app = Proxy.new(ctx, theme)
          @app = LocalAssets.new(ctx, @app, theme)
          @app = HotReload.new(ctx, @app, theme, watcher)

<<<<<<< HEAD
          theme.ensure_development_theme_exists!

          puts "Syncing theme ##{config.theme_id} on #{config.store} ..." unless silent
=======
          puts "Syncing theme ##{config.theme_id} on #{theme.shop} ..." unless silent
>>>>>>> 018a1639
          watcher.start

          unless silent
            puts "Serving #{theme.root}"
            puts "Browse to http://127.0.0.1:#{port}"
            puts "(Use Ctrl-C to stop)"
          end

          trap("INT") do
            stop
          end

          logger = if ctx.debug?
            WEBrick::Log.new(nil, WEBrick::BasicLog::INFO)
          else
            WEBrick::Log.new(nil, WEBrick::BasicLog::FATAL)
          end

          WebServer.run(
            @app,
            Port: port,
            Logger: logger,
            AccessLog: [],
          )
          watcher.stop
        end

        def stop
          @app.close
          WebServer.shutdown
        end
      end
    end
  end
end<|MERGE_RESOLUTION|>--- conflicted
+++ resolved
@@ -32,13 +32,9 @@
           @app = LocalAssets.new(ctx, @app, theme)
           @app = HotReload.new(ctx, @app, theme, watcher)
 
-<<<<<<< HEAD
           theme.ensure_development_theme_exists!
 
-          puts "Syncing theme ##{config.theme_id} on #{config.store} ..." unless silent
-=======
           puts "Syncing theme ##{config.theme_id} on #{theme.shop} ..." unless silent
->>>>>>> 018a1639
           watcher.start
 
           unless silent
