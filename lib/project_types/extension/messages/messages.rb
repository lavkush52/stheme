# frozen_string_literal: true
require "shopify_cli"

module Extension
  module Messages
    MESSAGES = {
      extension: {
        help: <<~HELP,
          Suite of commands for developing app extensions. See {{command:%1$s extension <command> --help}} for usage of each command.
            Usage: {{command:%1$s extension [ %2$s ]}}
        HELP
      },
      create: {
        help: <<~HELP,
          Create a new app extension.
            Usage: {{command:%s extension create <name>}}
            Options:
              {{command:--type=TYPE}} The type of extension you would like to create.
              {{command:--name=NAME}} The name of your extension (50 characters).”
        HELP
        ask_name: "Extension name",
        invalid_name: "Extension name must be under %s characters",
        ask_type: "What type of extension are you creating?",
        invalid_type: "Extension type is invalid.",
        setup_project_frame_title: "Initializing project",
        ready_to_start: <<~MESSAGE,
          {{v}} A new folder was generated at {{green:./%s}}.
          {{*}} You’re ready to start building {{green:%s}}!
          Navigate to the new folder, then run {{command:shopify extension serve}} to start a local server.
        MESSAGE
        learn_more: <<~MESSAGE,
          {{*}} Once you're ready to version and publish your extension,
          run {{command:shopify extension register}} to register this extension with one of your apps.
        MESSAGE
        try_again: "{{*}} Fix the errors and run {{command:shopify extension create}} again.",
        errors: {
          directory_exists: "Directory ‘%s’ already exists. Please remove it or choose a new name for your project.",
        },
        incomplete_configuration: "Cannot create extension due to missing configuration information",
        invalid_api_key: "The API key %s does not match any of your apps.",
        ask_app: "Which app would you like to register this extension with?",
        no_apps: "{{x}} You don’t have any apps.",
        learn_about_apps: "{{*}} Learn more about building apps at <https://shopify.dev/concepts/apps>, " \
          "or try creating a new app using {{command:shopify create}}.",
        loading_apps: "Loading your apps...",
        no_available_extensions: "{{x}} There are no available extensions for this app.",
      },
      build: {
        help: <<~HELP,
          Build your extension to prepare for deployment.
            Usage: {{command:%s extension build}}
        HELP
        frame_title: "Building extension with: %s...",
        build_failure_message: "Failed to build extension code.",
      },
      register: {
        help: <<~HELP,
          Register your local extension to a Shopify app
              Usage: {{command:%s extension register}}
              Options:
                {{command:--api-key=API_KEY}} The API key used to register an app with the extension. This can be found on the app page on Partners Dashboard.
        HELP
        frame_title: "Registering Extension",
        waiting_text: "Registering with Shopify...",
        already_registered: "Extension is already registered.",
        loading_apps: "Loading your apps...",
        ask_app: "Which app would you like to register this extension with?",
        no_apps: "{{x}} You don’t have any apps.",
        learn_about_apps: "{{*}} Learn more about building apps at <https://shopify.dev/concepts/apps>, " \
          "or try creating a new app using {{command:shopify extension create}}.",
        invalid_api_key: "The API key %s does not match any of your apps.",
        confirm_info: "This will create a new extension registration for %s, which can’t be undone.",
<<<<<<< HEAD
        confirm_question: "Would you like to register this extension? (y/n)",
        confirm_abort: "Extension was not registered.",
        success: "{{v}} Registered {{green:%s}}.",
=======
        confirm_question: "Would you like to register this extension with {{green:%s}}? (y/n)",
        confirm_abort: "Extension was not registered.",
        success: "{{v}} Registered {{green:%s}} with {{green:%s}}.",
>>>>>>> 520873fd
        success_info: "{{*}} Run {{command:shopify extension push}} to push your extension to Shopify.",
      },
      push: {
        help: <<~HELP,
          Push the current extension to Shopify.
            Usage: {{command:%s extension push}}
        HELP
        frame_title: "Pushing your extension to Shopify",
        waiting_text: "Pushing code to Shopify...",
        pushed_with_errors: "{{x}} Code pushed to Shopify with errors on %s.",
        push_with_errors_info: "{{*}} Fix these errors and run {{command:shopify extension push}} to " \
          "revalidate your extension.",
        success_confirmation: "{{v}} Pushed {{green:%s}} to a draft on %s.",
        success_info: "{{*}} Visit %s to version and publish your extension.",
      },
      serve: {
        help: <<~HELP,
          Serve your extension in a local simulator for development.
            Usage: {{command:%s extension serve}}
        HELP
        frame_title: "Serving extension...",
        serve_failure_message: "Failed to run extension code.",
<<<<<<< HEAD
        serve_missing_information: "Missing shop or api_key.",
=======
>>>>>>> 520873fd
      },
      tunnel: {
        missing_token: "{{x}} {{red:auth requires a token argument}}. "\
          "Find it on your ngrok dashboard: {{underline:https://dashboard.ngrok.com/auth/your-authtoken}}.",
        invalid_port: "%s is not a valid port.",
        no_tunnel_running: "No tunnel running.",
        tunnel_running_at: "Tunnel running at: {{underline:%s}}",
        help: <<~HELP,
          Start or stop an http tunnel to your local development extension using ngrok.
            Usage: {{command:%s extension tunnel [ auth | start | stop | status ]}}
        HELP
        extended_help: <<~HELP,
          {{bold:Subcommands:}}

<<<<<<< HEAD
            {{cyan:auth}}: Writes an ngrok auth token to ~/.ngrok2/ngrok.yml to connect with an ngrok account.
=======
            {{cyan:auth}}: Writes an ngrok auth token to ~/.ngrok2/ngrok.yml to connect with an ngrok account.#{" "}
>>>>>>> 520873fd
            Visit https://dashboard.ngrok.com/signup to sign up.
              Usage: {{command:%1$s extension tunnel auth <token>}}

            {{cyan:start}}: Starts an ngrok tunnel, will print the URL for an existing tunnel if already running.
              Usage: {{command:%1$s extension tunnel start}}
              Options:
              {{command:--port=PORT}} Forward the ngrok subdomain to local port PORT. Defaults to %2$s.

            {{cyan:stop}}: Stops the ngrok tunnel.
              Usage: {{command:%1$s extension tunnel stop}}

            {{cyan:status}}: Output the current status of the ngrok tunnel.
              Usage: {{command:%1$s extension tunnel status}}
        HELP
      },
      features: {
        argo: {
          missing_file_error: "Could not find built extension file.",
          script_prepare_error: "An error occurred while attempting to prepare your script.",
          initialization_error: "{{x}} There was an error while initializing the project.",
          dependencies: {
            node: {
              node_not_installed: "Node must be installed to create this extension.",
              version_too_low: "Your node version %s does not meet the minimum required version %s",
            },
            argo_missing_renderer_package_error: "%s Install the missing package and try again.",
            argo_renderer_package_invalid_version_error: <<~MESSAGE,
              The renderer package version is not a valid SemVer Version (http://semver.org)
            MESSAGE
            yarn_install_error: "Something went wrong while running 'yarn install'. %s.",
            yarn_run_script_error: "Something went wrong while running script. %s.",
          },
          config: {
            unpermitted_keys: "`%s` contains the following unpermitted keys: %s",
          },
        },
      },
      tasks: {
        errors: {
          parse_error: "Unable to parse response from Partners Dashboard.",
        },
      },
      errors: {
        unknown_type: "Unknown extension type %s",
      },
    }

    TYPES = {
      product_subscription: {
        name: "Product Subscription",
        tagline: "(limit 1 per app)",
        overrides: {
          register: {
            confirm_info: "You can only create one %s extension per app, which can’t be undone.",
          },
        },
      },
      checkout_post_purchase: {
        name: "Checkout Post Purchase",
      },
    }
  end
end<|MERGE_RESOLUTION|>--- conflicted
+++ resolved
@@ -41,7 +41,7 @@
         ask_app: "Which app would you like to register this extension with?",
         no_apps: "{{x}} You don’t have any apps.",
         learn_about_apps: "{{*}} Learn more about building apps at <https://shopify.dev/concepts/apps>, " \
-          "or try creating a new app using {{command:shopify create}}.",
+          "or try creating a new app using {{command:shopify [ extension | node | rails | script ] create}}.",
         loading_apps: "Loading your apps...",
         no_available_extensions: "{{x}} There are no available extensions for this app.",
       },
@@ -63,22 +63,10 @@
         frame_title: "Registering Extension",
         waiting_text: "Registering with Shopify...",
         already_registered: "Extension is already registered.",
-        loading_apps: "Loading your apps...",
-        ask_app: "Which app would you like to register this extension with?",
-        no_apps: "{{x}} You don’t have any apps.",
-        learn_about_apps: "{{*}} Learn more about building apps at <https://shopify.dev/concepts/apps>, " \
-          "or try creating a new app using {{command:shopify extension create}}.",
-        invalid_api_key: "The API key %s does not match any of your apps.",
         confirm_info: "This will create a new extension registration for %s, which can’t be undone.",
-<<<<<<< HEAD
         confirm_question: "Would you like to register this extension? (y/n)",
         confirm_abort: "Extension was not registered.",
         success: "{{v}} Registered {{green:%s}}.",
-=======
-        confirm_question: "Would you like to register this extension with {{green:%s}}? (y/n)",
-        confirm_abort: "Extension was not registered.",
-        success: "{{v}} Registered {{green:%s}} with {{green:%s}}.",
->>>>>>> 520873fd
         success_info: "{{*}} Run {{command:shopify extension push}} to push your extension to Shopify.",
       },
       push: {
@@ -101,10 +89,7 @@
         HELP
         frame_title: "Serving extension...",
         serve_failure_message: "Failed to run extension code.",
-<<<<<<< HEAD
         serve_missing_information: "Missing shop or api_key.",
-=======
->>>>>>> 520873fd
       },
       tunnel: {
         missing_token: "{{x}} {{red:auth requires a token argument}}. "\
@@ -119,11 +104,7 @@
         extended_help: <<~HELP,
           {{bold:Subcommands:}}
 
-<<<<<<< HEAD
             {{cyan:auth}}: Writes an ngrok auth token to ~/.ngrok2/ngrok.yml to connect with an ngrok account.
-=======
-            {{cyan:auth}}: Writes an ngrok auth token to ~/.ngrok2/ngrok.yml to connect with an ngrok account.#{" "}
->>>>>>> 520873fd
             Visit https://dashboard.ngrok.com/signup to sign up.
               Usage: {{command:%1$s extension tunnel auth <token>}}
 
