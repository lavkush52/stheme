--- conflicted
+++ resolved
@@ -91,11 +91,7 @@
       private
 
       def perform_command
-<<<<<<< HEAD
-        capture_io { run_cmd("script push --force") }
-=======
-        capture_io { run_cmd("push #{@force ? "--force" : ""}") }
->>>>>>> 8c3e3bb8
+        capture_io { run_cmd("script push #{@force ? "--force" : ""}") }
       end
     end
   end
